--- conflicted
+++ resolved
@@ -1,6 +1,5 @@
 import SearchAutocomplete from "../SearchAutocomplete";
 import { useNavigate } from "react-router-dom";
-<<<<<<< HEAD
 import { useState, useEffect, useRef } from "react";
 import toast from "react-hot-toast";
  
@@ -27,18 +26,12 @@
     toast.error("All trades cancelled ❌");
   };
  
-=======
-
-export default function Home() {
-  const navigate = useNavigate();
->>>>>>> 4d8aece7
   return (
     <div className="min-h-[calc(100vh-4rem)] flex flex-col items-center justify-center px-4 text-center">
       <div className="max-w-3xl">
         <div className="inline-flex items-center px-3 py-1 rounded-full bg-white/10 border border-white/20 text-sm mb-4">
           <span className="mr-2">🎯</span> Search a ticker and jump straight to its live chart
         </div>
-<<<<<<< HEAD
  
         <h1 className="text-4xl sm:text-5xl font-extrabold tracking-tight">
           Trade smarter with a clean, fast, and beautiful{" "}
@@ -55,19 +48,10 @@
           to open.
         </p>
  
-=======
-        <h1 className="text-4xl sm:text-5xl font-extrabold tracking-tight">
-          Trade smarter with a clean, fast, and beautiful <span className="bg-gradient-to-r from-blue-400 to-fuchsia-400 bg-clip-text text-transparent">terminal</span>
-        </h1>
-        <p className="mt-4 text-slate-300">
-          Type <kbd className="px-1.5 py-0.5 text-xs rounded bg-slate-800 border border-slate-700">/</kbd> to focus search. Use ↑/↓ to navigate and <kbd className="px-1.5 py-0.5 text-xs rounded bg-slate-800 border border-slate-700">Enter</kbd> to open.
-        </p>
->>>>>>> 4d8aece7
         <div className="mt-8 flex justify-center">
           <SearchAutocomplete onPicked={(sym) => navigate(`/stock/${sym}`)} />
         </div>
       </div>
-<<<<<<< HEAD
  
       <div className="mt-12 grid grid-cols-1 sm:grid-cols-3 gap-4 w-full max-w-4xl">
         {[
@@ -75,18 +59,12 @@
           { t: "Fast", d: "Zero-dep local search" },
           { t: "Beautiful", d: "Glass + gradient UI" },
         ].map((c) => (
-=======
-
-      <div className="mt-12 grid grid-cols-1 sm:grid-cols-3 gap-4 w-full max-w-4xl">
-        {[{t:"Secure",d:"Auth + role ready"},{t:"Fast",d:"Zero-dep local search"},{t:"Beautiful",d:"Glass + gradient UI"}].map((c) => (
->>>>>>> 4d8aece7
           <div key={c.t} className="card p-4">
             <div className="text-lg font-semibold">{c.t}</div>
             <div className="text-slate-400 text-sm">{c.d}</div>
           </div>
         ))}
       </div>
-<<<<<<< HEAD
  
       {/* Trading controls */}
       <div className="mt-10 flex gap-4">
@@ -112,9 +90,4 @@
   );
 }
  
- 
-=======
-    </div>
-  );
-}
->>>>>>> 4d8aece7
+ 