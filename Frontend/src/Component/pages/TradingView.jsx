<<<<<<< HEAD
import { useState, useEffect, useRef, useCallback } from 'react';
import { useParams } from 'react-router-dom';
import chartData from '../../data/chartData.json'

const TradingViewWidget = () => {
  
  const chartContainerRef = useRef(null);
  const { symbol } = useParams();
  const [selectedColor, setSelectedColor] = useState('#f5647cff');
  const [lineMode, setLineMode] = useState('create');
  const [savedLayouts, setSavedLayouts] = useState([]);
  const [selectedLayoutId, setSelectedLayoutId] = useState(null);
  const [isLoading, setIsLoading] = useState(true);
  const [error, setError] = useState(null);
  const [successMessage, setSuccessMessage] = useState('');
  const [drawingEnabled, setDrawingEnabled] = useState(true);

  // API configuration
  const API_KEY = 'K54V0ZJY31VRD59K';
  const API_BASE_URL = 'http://localhost:8000';

  // Chart references
  const chartInstance = useRef(null);
  const candleSeries = useRef(null);
  const areaSeries = useRef(null);
  const lines = useRef([]);
  const lineData = useRef({ entry_line: null, exit_line: null });
  const clickPoints = useRef([]);
  const colorIndex = useRef(0);
  const updateSelection = useRef(null); 
  const handleChartClickRef = useRef(null); 
  const subscribedClickWrapperRef = useRef(null);

  // Color options with better visual representation
  const colorOptions = [
    { value: '#f5647cff', name: 'Red', bg: '#f5647c' },
    { value: '#6cfaa0ff', name: 'Green', bg: '#6cfaa0' },

  ];

  // Show success message temporarily
  const showSuccess = (message) => {
    setSuccessMessage(message);
    setTimeout(() => setSuccessMessage(''), 3000);
  };

  // Toggle drawing mode
  const toggleDrawing = () => {
    setDrawingEnabled(!drawingEnabled);
    setLineMode('none');
    showSuccess(drawingEnabled ? 'Drawing disabled' : 'Drawing enabled');
  };

  

  // Initialize chart
  const initChart = useCallback(() => {
    if (!window.LightweightCharts) {
      setError("LightweightCharts library not loaded");
      return null;
    }

    if (!chartContainerRef.current) {
      setError("Chart container not found");
      return null;
    }

    const chart = window.LightweightCharts.createChart(
      chartContainerRef.current,
      {
        width: chartContainerRef.current.clientWidth,
        height: chartContainerRef.current.clientHeight,
        layout: {
          background: { color: "#0f172a" },
          textColor: "#f8fafc",
        },
        grid: {
          vertLines: { color: "#334155" },
          horzLines: { color: "#334155" },
        },
        crosshair: {
          mode: window.LightweightCharts.CrosshairMode.Normal,
        },
        timeScale: {
          borderColor: "#475569",
          fixLeftEdge: true,
          fixRightEdge: true,
        },
      }
    );

    const candlestickSeries = chart.addCandlestickSeries({
      upColor: "#22c55e",
      downColor: "#ef4444",
      borderUpColor: "#22c55e",
      borderDownColor: "#ef4444",
      wickUpColor: "#22c55e",
      wickDownColor: "#ef4444",
    });

    const areaSeriesInstance = chart.addAreaSeries({
      lineColor: "#38bdf8",
      topColor: "rgba(56, 189, 248, 0.4)",
      bottomColor: "rgba(15, 23, 42, 0)",
      lineWidth: 2,
    });

    chartInstance.current = chart;
    candleSeries.current = candlestickSeries;
    areaSeries.current = areaSeriesInstance;

    return chart;
  }, []);

  // Fetch stock data
  const fetchStockData = useCallback(async () => {
    try {
      setIsLoading(true);
      setError(null);

      // const response = await fetch(
      //   `https://www.alphavantage.co/query?function=TIME_SERIES_DAILY&symbol=${symbol}&apikey=${API_KEY}`
      // );

      // if (!response.ok) {
      //   throw new Error(`API request failed: ${response.status}`);
      // }

      // const data = await response.json();
      const data = chartData

      if (!data["Time Series (Daily)"]) {
        throw new Error("Invalid API response: No time series data found");
      }

      const dailyData = data["Time Series (Daily)"];
      const candles = Object.keys(dailyData)
        .map((date) => {
          const d = dailyData[date];
          return {
            time: Math.floor(new Date(date).getTime() / 1000),
            open: parseFloat(d["1. open"]),
            high: parseFloat(d["2. high"]),
            low: parseFloat(d["3. low"]),
            close: parseFloat(d["4. close"]),
          };
        })
        .reverse();

      if (candleSeries.current) {
        candleSeries.current.setData(candles);
      }
      if (areaSeries.current) {
        areaSeries.current.setData(
          candles.map((c) => ({
            time: c.time,
            value: c.close,
          }))
        );
      }

      setIsLoading(false);
    } catch (error) {
      console.error('Error fetching stock data:', error);
      setError(`Failed to load stock data: ${error.message}`);
      setIsLoading(false);
    }
  }, [symbol, API_KEY]);

  // Chart interaction handlers
  const clearLines = useCallback(() => {
    const chart = chartInstance.current;
    if (chart && Array.isArray(lines.current) && lines.current.length > 0) {
      lines.current.filter(Boolean).forEach((series) => {
        try {
          chart.removeSeries(series);
        } catch (_) {
          // ignore already-removed or invalid refs
        }
      });
    }
    lines.current = [];
    clickPoints.current = [];
    lineData.current = { entry_line: null, exit_line: null };
    colorIndex.current = 0;
    setSelectedLayoutId(null);
    showSuccess('All lines cleared');
  }, []);

  const drawLine = useCallback((points, color = selectedColor) => {
    if (!chartInstance.current) return null;
    
    const lineSeries = chartInstance.current.addLineSeries({
      color: color,
      lineWidth: 2,
      lineStyle: 0, // Solid line
      crosshairMarkerVisible: true,
    });
    lineSeries.setData(points);
    lines.current.push(lineSeries);
    return lineSeries;
  }, [selectedColor]);

  const sendLayoutData = useCallback(async (method = 'POST', id = null) => {

    try {
      const layoutData = {
        name: `${symbol} Layout Plan`,
        symbol: symbol,
        interval: "1d",
        rth: true,
        layout_data: {
          entry_line: lineData.current.entry_line,
          exit_line: lineData.current.exit_line,
          tpsl_settings: {
            tp_type: "percentage",
            tp_value: 2.5,
            sl_type: "fixed",
            sl_value: 1.0
          },
          other_drawings: {}
        }
      };

      const token = localStorage.getItem("token");
      console.log(layoutData,token);

      if (!token) {
        setError('Authentication token not found');
        return;
      }

      const url = id ? `${API_BASE_URL}/charts/${id}` : `${API_BASE_URL}/charts`;

      console.log('[Save] URL:', url, 'METHOD:', method, 'payload:', layoutData);
      const response = await fetch(url, {
        method: method,
        headers: {
          'Content-Type': 'application/json',
          'Accept': 'application/json',
          'Authorization': `Bearer ${token}`
        },
        body: JSON.stringify(layoutData),
      });

      if (!response.ok) {
        const errorText = await response.text();
        console.error('[Save] Error response', response.status, errorText);
        throw new Error(`Server error: ${response.status} - ${errorText}`);
      }

      const data = await response.json();
      console.log('[Save] Success response', data);
      // Try multiple common shapes for id
      const newId = data?.id || data?.data?.id || data?.chart?.id || id;
      if (newId) setSelectedLayoutId(newId);
      if (method === 'POST' && newId) {
        setLineMode('update');
      }
      showSuccess(id ? 'Layout updated successfully!' : 'Layout saved successfully!');
      // If full layout returned, load it immediately; else refetch symbol layouts
      if (data && data.layout_data) {
        loadLayout(data);
      } else {
      fetchLayouts();
      }
    } catch (error) {
      console.error('Error saving layout data:', error);
      setError(`Failed to save layout: ${error.message}`);
    }
  }, [symbol, API_BASE_URL]);

  const deleteLayout = useCallback(async (id) => {
    try {
      const token = localStorage.getItem("token");
      if (!token) {
        setError('Authentication token not found');
        return;
      }

      const response = await fetch(`${API_BASE_URL}/charts/${id}`, {
        method: 'DELETE',
        headers: {
          'Authorization': `Bearer ${token}`
        }
      });

      if (!response.ok) {
        throw new Error(`Failed to delete layout: ${response.status}`);
      }

      showSuccess('Layout deleted successfully!');
      fetchLayouts();

      if (selectedLayoutId === id) {
        setSelectedLayoutId(null);
        clearLines();
      }
    } catch (error) {
      console.error('Error deleting layout:', error);
      setError('Failed to delete layout');
    }
  }, [API_BASE_URL, selectedLayoutId, clearLines]);

  const loadLayout = useCallback((layout) => {
    // Clear safely without unsetting selected layout id here
    const chart = chartInstance.current;
    if (chart && Array.isArray(lines.current) && lines.current.length > 0) {
      lines.current.filter(Boolean).forEach((series) => {
        try { chart.removeSeries(series); } catch (_) {}
      });
    }
    lines.current = [];
    clickPoints.current = [];
    lineData.current = { entry_line: null, exit_line: null };
    colorIndex.current = 0;
    
    // Draw entry line
    if (layout.layout_data.entry_line) {
      const entryPoints = [
        { time: layout.layout_data.entry_line.p1.time, value: layout.layout_data.entry_line.p1.price },
        { time: layout.layout_data.entry_line.p2.time, value: layout.layout_data.entry_line.p2.price }
      ];
      drawLine(entryPoints, colorOptions[0].value);
      lineData.current.entry_line = layout.layout_data.entry_line;
    }
    
    // Draw exit line
    if (layout.layout_data.exit_line) {
      const exitPoints = [
        { time: layout.layout_data.exit_line.p1.time, value: layout.layout_data.exit_line.p1.price },
        { time: layout.layout_data.exit_line.p2.time, value: layout.layout_data.exit_line.p2.price }
      ];
      drawLine(exitPoints, colorOptions[1].value);
      lineData.current.exit_line = layout.layout_data.exit_line;
    }
    
    setSelectedLayoutId(layout.id);
    showSuccess('Layout loaded successfully!');
  }, [clearLines, drawLine]);

  // Fetch saved layouts (moved after loadLayout so it's initialized before use)
  const fetchLayouts = useCallback(async () => {
    try {
      const token = localStorage.getItem("token");
      if (!token) {
        console.warn('No authentication token found');
        return;
      }

      const response = await fetch(`${API_BASE_URL}/charts`, {
        headers: {
          'Authorization': `Bearer ${token}`
        }
      });

      if (!response.ok) {
        throw new Error(`Failed to fetch layouts: ${response.status}`);
      }

      const data = await response.json();
      const bySymbol = Array.isArray(data) ? data.filter(l => (l?.symbol || '').toString() === (symbol || '').toString()) : [];
      setSavedLayouts(bySymbol);
      if (bySymbol.length > 0) {
        const first = bySymbol[0];
        setSelectedLayoutId(first.id);
        loadLayout(first);
      }
    } catch (error) {
      console.error('Error fetching layouts:', error);
      setError('Failed to load saved layouts');
    }
  }, [API_BASE_URL, symbol, loadLayout]);

  // Layout existence flags (computed before handlers to avoid TDZ in deps)
  const hasLayoutForSymbol = Array.isArray(savedLayouts)
    && savedLayouts.some(l => l && l.id === selectedLayoutId && (l.symbol || '').toString() === (symbol || '').toString());
  const anyLayoutExistsForSymbol = Array.isArray(savedLayouts) && savedLayouts.length > 0;
  // Treat layout as present immediately if we have an id, even before refetch
  const uiLayoutPresent = !!selectedLayoutId || hasLayoutForSymbol;

  // Reset local drawing state when symbol changes to avoid stale series references
  useEffect(() => {
    lines.current = [];
    clickPoints.current = [];
    lineData.current = { entry_line: null, exit_line: null };
    colorIndex.current = 0;
    updateSelection.current = null;
=======
import { useEffect, useRef } from "react";
import { useParams } from "react-router-dom";

export default function TradingViewWidget() {
  const { symbol } = useParams();
  const container = useRef(null);

  useEffect(() => {
    if (!container.current) return;
    container.current.innerHTML = "";

    const script = document.createElement("script");
    script.src = "https://s3.tradingview.com/external-embedding/embed-widget-symbol-overview.js";
    script.type = "text/javascript";
    script.async = true;
    script.innerHTML = `{
      "symbols": [["${symbol || "AAPL"}", "${symbol || "AAPL"}|1D"]],
      "chartType": "area",
      "colorTheme": "dark",
      "autosize": true,
      "width": "100%",
      "height": "100%",
      "locale": "en"
    }`;
    container.current.appendChild(script);
>>>>>>> 4d8aece7
  }, [symbol]);

  // Handle chart click events
  const handleChartClick = useCallback((param) => {
    if (!drawingEnabled || !param.time || lineMode === 'none' || !candleSeries.current) return;

    const price = param.seriesData.get(candleSeries.current)?.close;
    if (!price) return;

    // Update mode: select and move a single endpoint, then save immediately
    if (lineMode === 'update' && selectedLayoutId) {
      // Helper to find closest endpoint within tolerance
      const findClosestEndpoint = () => {
        const candidates = [];
        const pushCandidate = (lineKey, pointKey, pt) => {
          const dt = Math.abs(pt.time - param.time);
          const dp = Math.abs(pt.price - price) / Math.max(1e-6, pt.price);
          candidates.push({ lineKey, pointKey, dt, dp });
        };

        if (lineData.current.entry_line) {
          pushCandidate('entry_line', 'p1', lineData.current.entry_line.p1);
          pushCandidate('entry_line', 'p2', lineData.current.entry_line.p2);
        }
        if (lineData.current.exit_line) {
          pushCandidate('exit_line', 'p1', lineData.current.exit_line.p1);
          pushCandidate('exit_line', 'p2', lineData.current.exit_line.p2);
        }

        if (candidates.length === 0) return null;
        // Choose by weighted distance; time window ~1 day (86400s), price tolerance ~1%
        const ranked = candidates
          .map(c => ({ ...c, score: c.dt / 86400 + c.dp / 0.01 }))
          .sort((a, b) => a.score - b.score);
        const best = ranked[0];
        if (!best) return null;
        // Require within loose tolerance
        if (best.dt <= 2 * 86400 && best.dp <= 0.05) return { lineKey: best.lineKey, pointKey: best.pointKey };
        return null;
      };

      // If no selection yet, try to select a close endpoint
      if (!updateSelection.current) {
        const sel = findClosestEndpoint();
        if (sel) {
          updateSelection.current = sel;
          showSuccess('Endpoint selected. Click new position to update.');
        }
        return; // wait for next click
      }

      // We have a selected endpoint; update it to this click location
      const { lineKey, pointKey } = updateSelection.current;
      if (lineData.current[lineKey]) {
        // Update the underlying data
        lineData.current[lineKey][pointKey] = { time: param.time, price };
        const seriesIndex = lineKey === 'entry_line' ? 0 : 1;
        const series = lines.current[seriesIndex];
        if (series) {
          const newPoints = [
            { time: lineData.current[lineKey].p1.time, value: lineData.current[lineKey].p1.price },
            { time: lineData.current[lineKey].p2.time, value: lineData.current[lineKey].p2.price },
          ];
          series.setData(newPoints);
        }
        updateSelection.current = null;
        sendLayoutData('PUT', selectedLayoutId);
        showSuccess('Line updated');
      }
      return;
    }

    if (lineMode === 'delete') {
      // Find and remove the clicked line
      const clickedLineIndex = lines.current.findIndex(line => {
        const seriesData = line.data();
        return seriesData && seriesData.some(point =>
          Math.abs(point.time - param.time) < 86400 &&
          Math.abs(point.value - price) < price * 0.01
        );
      });

      if (clickedLineIndex !== -1 && chartInstance.current) {
        // If any line clicked in delete mode and a layout is selected, delete the layout
        if (selectedLayoutId) {
          deleteLayout(selectedLayoutId);
          return;
        }

        // Fallback: remove the clicked line locally when no layout exists
        chartInstance.current.removeSeries(lines.current[clickedLineIndex]);
        lines.current.splice(clickedLineIndex, 1);
        if (clickedLineIndex === 0) lineData.current.entry_line = null; else if (clickedLineIndex === 1) lineData.current.exit_line = null;
        showSuccess('Line deleted');
      }
      return;
    }

    // Create mode: draw by two clicks
    if (lineMode === 'create') {
    clickPoints.current.push({ time: param.time, value: price });

    if (clickPoints.current.length === 2) {
      // Add new line
      drawLine(clickPoints.current, selectedColor);

      // Store line data
      if (colorIndex.current === 0 || lines.current.length === 1) {
        lineData.current.entry_line = {
          p1: { time: clickPoints.current[0].time, price: clickPoints.current[0].value },
          p2: { time: clickPoints.current[1].time, price: clickPoints.current[1].value }
        };
      } else {
        lineData.current.exit_line = {
          p1: { time: clickPoints.current[0].time, price: clickPoints.current[0].value },
          p2: { time: clickPoints.current[1].time, price: clickPoints.current[1].value }
        };
      }

      clickPoints.current = [];
      colorIndex.current++;

        // Only create layout when two lines are drawn and no layout exists for this symbol
      if (lines.current.length === 2) {
          const sym = (symbol || '').toString();
          const alreadyExists = Array.isArray(savedLayouts)
            && savedLayouts.some(l => ((l?.symbol || '').toString().toUpperCase()) === sym.toUpperCase());
          console.log('[Create] Two lines completed for symbol', sym, 'alreadyExists?', alreadyExists, 'savedLayouts:', savedLayouts);
          if (!alreadyExists) {
            console.log('[Create] Sending POST layout');
            sendLayoutData('POST');
        } else {
            console.log('[Create] Skipping POST, layout exists for symbol', sym);
            showSuccess('Only one layout per symbol is allowed');
        }
      } else {
        showSuccess('Line created');
      }
    }
    }
  }, [drawingEnabled, lineMode, selectedLayoutId, selectedColor, clearLines, drawLine, sendLayoutData, anyLayoutExistsForSymbol]);

  // Keep ref pointing to the latest click handler implementation
  useEffect(() => {
    handleChartClickRef.current = handleChartClick;
  }, [handleChartClick]);

  // Setup chart and data; subscribe click once via stable wrapper
  useEffect(() => {
    const chart = initChart();
    if (!chart) return;

    fetchStockData();
    fetchLayouts();

    // Subscribe to click events via a stable wrapper
    const clickWrapper = (param) => {
      if (handleChartClickRef.current) {
        handleChartClickRef.current(param);
      }
    };
    subscribedClickWrapperRef.current = clickWrapper;
    chart.subscribeClick(clickWrapper);

    // Handle resize
    const resizeHandler = () => {
      if (chartContainerRef.current && chart) {
        chart.applyOptions({
          width: chartContainerRef.current.clientWidth,
          height: chartContainerRef.current.clientHeight,
        });
      }
    };

    window.addEventListener("resize", resizeHandler);

    // Cleanup on unmount only
    return () => {
      window.removeEventListener("resize", resizeHandler);
      if (subscribedClickWrapperRef.current) {
        try { chart.unsubscribeClick(subscribedClickWrapperRef.current); } catch (_) {}
        subscribedClickWrapperRef.current = null;
      }
      if (chart) {
        try { chart.remove(); } catch (_) {}
      }
    };
  }, [initChart, fetchStockData, fetchLayouts]);

  // Keep delete button visibility accurate for current symbol

  // If symbol changes or no matching layout exists, hide delete by clearing selectedLayoutId
  useEffect(() => {
    if (!hasLayoutForSymbol) {
      // do not clear during active draw; just hide delete by nulling id
      setSelectedLayoutId(null);
    }
    // eslint-disable-next-line react-hooks/exhaustive-deps
  }, [symbol, savedLayouts]);

  return (
<<<<<<< HEAD
    <div style={{ display: 'flex', flexDirection: 'column', height: '100%', padding: '16px', backgroundColor: '#1e293b' }}>
      {/* Header with controls - Professional trading style */}
      <div style={{
        padding: '16px', 
        display: 'flex',
        gap: '16px',
        alignItems: 'center',
        flexWrap: 'wrap',
        backgroundColor: '#334155',
        borderRadius: '8px',
        marginBottom: '16px',
        border: '1px solid #475569'
      }}>
        {/* Drawing Mode / Toggle */}
        <div style={{ display: 'flex', gap: '12px', alignItems: 'center' }}>
          <span style={{ fontWeight: '600', color: '#e2e8f0', fontSize: '14px' }}>Drawing:</span>
          {/* Toggle Switch */}
          <div
            onClick={toggleDrawing}
            role="switch"
            aria-checked={drawingEnabled}
            style={{
              position: 'relative',
              width: '54px',
              height: '28px',
              backgroundColor: drawingEnabled ? '#10b981' : '#475569',
              borderRadius: '9999px',
              cursor: 'pointer',
              transition: 'background-color 0.2s ease',
              border: '1px solid #334155'
            }}
            title={drawingEnabled ? 'Drawing On' : 'Drawing Off'}
          >
            <div
              style={{
                position: 'absolute',
                top: '3px',
                left: drawingEnabled ? '28px' : '3px',
                width: '22px',
                height: '22px',
                backgroundColor: '#fff',
                borderRadius: '50%',
                transition: 'left 0.2s ease'
              }}
            />
          </div>

          {/* Create/Update appear only when drawing is enabled */}
          {drawingEnabled && (
            <>
              {!uiLayoutPresent && (
          <button
                  onClick={() => { setLineMode('create'); }}
            style={{
              backgroundColor: lineMode === 'create' ? '#3b82f6' : '#475569', 
              color: 'white', 
              padding: '8px 16px', 
              borderRadius: '6px', 
              border: 'none',
              cursor: 'pointer',
              fontWeight: '500',
              fontSize: '14px',
              transition: 'all 0.2s'
            }}
          >
            Create Line
          </button>
              )}

              {uiLayoutPresent && (
          <button
                  onClick={() => { setLineMode('update'); }}
            style={{
              backgroundColor: lineMode === 'update' ? '#3b82f6' : '#475569', 
              color: 'white', 
              padding: '8px 16px', 
              borderRadius: '6px', 
              border: 'none',
              cursor: 'pointer',
              fontWeight: '500',
              fontSize: '14px',
              transition: 'all 0.2s'
            }}
          >
            Update Line
          </button>
              )}
            </>
          )}
        </div>

        {/* Right side controls: color (when creating) and Delete at far right */}
        <div style={{ marginLeft: 'auto', display: 'flex', gap: '12px', alignItems: 'center' }}>
          {drawingEnabled && !uiLayoutPresent && (
        <div style={{ display: 'flex', gap: '8px', alignItems: 'center' }}>
          <span style={{ fontWeight: '600', color: '#e2e8f0', fontSize: '14px' }}>Line Color:</span>
          <div style={{ display: 'flex', gap: '6px' }}>
            {colorOptions.slice(0, 6).map((color) => (
              <button
                key={color.value}
                onClick={() => setSelectedColor(color.value)}
                style={{
                  width: '28px',
                  height: '28px',
                  borderRadius: '50%',
                  backgroundColor: color.bg,
                  border: selectedColor === color.value ? '2px solid white' : '2px solid transparent',
                  cursor: 'pointer',
                  transition: 'all 0.2s'
                }}
                title={color.name}
              />
            ))}
          </div>
        </div>
          )}

          {uiLayoutPresent && (
          <button
            onClick={() => deleteLayout(selectedLayoutId)}
            style={{
              backgroundColor: '#ef4444', 
              color: 'white', 
              padding: '8px 16px', 
              borderRadius: '6px', 
              border: 'none',
              cursor: 'pointer',
              fontWeight: '500',
              fontSize: '14px'
            }}
            title={`Delete layout ${selectedLayoutId}`}
          >
            Delete
          </button>
        )}
        </div>
=======
    <div className="h-[calc(100vh-6rem)] card p-4">
      <div className="flex items-center justify-between mb-3">
        <h2 className="text-xl font-semibold tracking-wide">{symbol || "AAPL"} • Chart</h2>
        <span className="text-xs text-slate-400">Powered by TradingView</span>
      </div>
      <div ref={container} className="tradingview-widget-container h-full">
        <div className="tradingview-widget-container__widget h-full"></div>
>>>>>>> 4d8aece7
      </div>

      {/* Status messages (top-right overlays) */}
      <div style={{ position: 'fixed', top: '16px', right: '16px', display: 'flex', flexDirection: 'column', gap: '10px', zIndex: 1000 }}>
        {error && (
          <div style={{
            padding: '10px 14px',
          backgroundColor: '#7f1d1d', 
          border: '1px solid #ef4444', 
            color: '#fecaca',
          borderRadius: '6px',
            minWidth: '260px',
            display: 'flex',
            justifyContent: 'space-between',
            alignItems: 'center',
            boxShadow: '0 8px 16px rgba(0,0,0,0.3)'
          }}>
            <span style={{ marginRight: '12px' }}>{error}</span>
            <button
              onClick={() => setError(null)}
              style={{ background: 'none', border: 'none', color: '#fecaca', cursor: 'pointer', fontSize: '18px' }}
            >
            ×
            </button>
          </div>
        )}

        {successMessage && (
          <div style={{
            padding: '10px 14px',
          backgroundColor: '#065f46', 
            border: '1px solid #10b981',
            color: '#d1fae5',
          borderRadius: '6px',
            minWidth: '260px',
            display: 'flex',
            justifyContent: 'space-between',
            alignItems: 'center',
            boxShadow: '0 8px 16px rgba(0,0,0,0.3)'
          }}>
            <span style={{ marginRight: '12px' }}>{successMessage}</span>
            <button
              onClick={() => setSuccessMessage('')}
              style={{ background: 'none', border: 'none', color: '#d1fae5', cursor: 'pointer', fontSize: '18px' }}
            >
            ×
            </button>
          </div>
        )}
      </div>

      {/* Chart container */}
      {isLoading && (
        <div style={{
          display: 'flex',
          alignItems: 'center',
          justifyContent: 'center',
          height: '500px',
          backgroundColor: '#1e293b',
          borderRadius: '8px',
          border: '1px solid #475569'
        }}>
          <div style={{ fontSize: '16px', color: '#94a3b8' }}>Loading chart data...</div>
        </div>
      )}

      <div
        ref={chartContainerRef}
        style={{
          flex: 1,
          borderRadius: "8px",
          overflow: "hidden",
          border: "1px solid #475569",
          display: isLoading ? 'none' : 'block',
          backgroundColor: '#1e293b'
        }}
      />
    </div>
  );
<<<<<<< HEAD
};

export default TradingViewWidget;
=======
}
>>>>>>> 4d8aece7
<|MERGE_RESOLUTION|>--- conflicted
+++ resolved
@@ -1,4 +1,3 @@
-<<<<<<< HEAD
 import { useState, useEffect, useRef, useCallback } from 'react';
 import { useParams } from 'react-router-dom';
 import chartData from '../../data/chartData.json'
@@ -387,33 +386,6 @@
     lineData.current = { entry_line: null, exit_line: null };
     colorIndex.current = 0;
     updateSelection.current = null;
-=======
-import { useEffect, useRef } from "react";
-import { useParams } from "react-router-dom";
-
-export default function TradingViewWidget() {
-  const { symbol } = useParams();
-  const container = useRef(null);
-
-  useEffect(() => {
-    if (!container.current) return;
-    container.current.innerHTML = "";
-
-    const script = document.createElement("script");
-    script.src = "https://s3.tradingview.com/external-embedding/embed-widget-symbol-overview.js";
-    script.type = "text/javascript";
-    script.async = true;
-    script.innerHTML = `{
-      "symbols": [["${symbol || "AAPL"}", "${symbol || "AAPL"}|1D"]],
-      "chartType": "area",
-      "colorTheme": "dark",
-      "autosize": true,
-      "width": "100%",
-      "height": "100%",
-      "locale": "en"
-    }`;
-    container.current.appendChild(script);
->>>>>>> 4d8aece7
   }, [symbol]);
 
   // Handle chart click events
@@ -615,7 +587,6 @@
   }, [symbol, savedLayouts]);
 
   return (
-<<<<<<< HEAD
     <div style={{ display: 'flex', flexDirection: 'column', height: '100%', padding: '16px', backgroundColor: '#1e293b' }}>
       {/* Header with controls - Professional trading style */}
       <div style={{
@@ -752,15 +723,6 @@
           </button>
         )}
         </div>
-=======
-    <div className="h-[calc(100vh-6rem)] card p-4">
-      <div className="flex items-center justify-between mb-3">
-        <h2 className="text-xl font-semibold tracking-wide">{symbol || "AAPL"} • Chart</h2>
-        <span className="text-xs text-slate-400">Powered by TradingView</span>
-      </div>
-      <div ref={container} className="tradingview-widget-container h-full">
-        <div className="tradingview-widget-container__widget h-full"></div>
->>>>>>> 4d8aece7
       </div>
 
       {/* Status messages (top-right overlays) */}
@@ -840,10 +802,6 @@
       />
     </div>
   );
-<<<<<<< HEAD
 };
 
-export default TradingViewWidget;
-=======
-}
->>>>>>> 4d8aece7
+export default TradingViewWidget;